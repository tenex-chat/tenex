--- conflicted
+++ resolved
@@ -19,43 +19,15 @@
  * Note: Since PM is now dynamic (first agent in project), we can't determine
  * PM-specific tools here. Tool assignment should be done via agent definition events.
  */
-<<<<<<< HEAD
-export function getDefaultToolsForAgent(agent: AgentInstance): string[] {
-  // Special handling for project manager - different tool set
-  if (agent.slug === PROJECT_MANAGER_AGENT) {
-    // PM has delegate_phase instead of delegate
-    return [
-      "read_path",
-      "lesson_learn",
-      "claude_code",
-      "delegate_external",
-      "write_context_file",
-      "shell",
-      "discover_capabilities",
-      "agents_hire",
-      "agents_discover",
-      "nostr_projects",
-      "delegate_phase", // PM uses delegate_phase instead of delegate
-    ];
-  }
-
-  // Base tools for all other agents
-  const tools = [
-    "read_path",
-    "lesson_learn",
-    "claude_code",
-    "delegate_external", // All agents can delegate to external agents
-    "delegate", // Non-PM agents use regular delegate
-=======
 export function getDefaultToolsForAgent(_agent: AgentInstance): string[] {
   // Default tools for all agents
   // Specific tools should be configured via agent definition events
   const tools = [
-    readPathTool.name,
-    lessonLearnTool.name,
-    claudeCode.name,
-    delegateExternalTool.name, // All agents can delegate to external agents
-    delegateTool.name, // Regular delegate for all agents
+    "read_path",
+    "lesson_learn", 
+    "claude_code",
+    "delegate_external", // All agents can delegate to external agents
+    "delegate", // Regular delegate for all agents
     "write_context_file",
     "shell",
     "discover_capabilities",
@@ -63,7 +35,6 @@
     "agents_discover",
     "nostr_projects",
     "delegate_phase", // Available to all agents
->>>>>>> c05133d3
   ];
 
   return tools;
