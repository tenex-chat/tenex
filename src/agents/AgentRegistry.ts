import * as fs from "node:fs/promises";
import * as path from "node:path";
import type {
  AgentConfig,
  AgentConfigOptionalNsec,
  AgentInstance,
  StoredAgentData,
} from "@/agents/types";
import { ensureDirectory, fileExists, readFile, writeJsonFile } from "@/lib/fs";
import { DEFAULT_AGENT_LLM_CONFIG } from "@/llm/constants";
import { AgentPublisher } from "@/nostr/AgentPublisher";
import { configService, getProjectContext, isProjectContextInitialized } from "@/services";
import type { TenexAgents } from "@/services/config/types";
import type { ToolName } from "@/tools/registry";
// Tool type removed - using AI SDK tools only
import { formatAnyError } from "@/utils/error-formatter";
import { logger } from "@/utils/logger";
import { type NDKProject } from "@nostr-dev-kit/ndk";
import { NDKPrivateKeySigner } from "@nostr-dev-kit/ndk";
import { CORE_AGENT_TOOLS, getDefaultToolsForAgent } from "./constants";

/**
 * AgentRegistry manages agent configuration and instances for a project.
 * Handles loading, saving, and publishing agents to the Nostr network.
 */
export class AgentRegistry {
  private agents: Map<string, AgentInstance> = new Map();
  private agentsByPubkey: Map<string, AgentInstance> = new Map();
  private agentsDir: string;
  private registry: TenexAgents = {};
  private globalRegistry: TenexAgents = {};
  private isGlobal: boolean;

  /**
   * Creates a new AgentRegistry instance.
   * @param basePath - Base directory path for the project
   * @param isGlobal - Whether this is the global agent registry
   */
  constructor(
    private basePath: string,
    isGlobal = false
  ) {
    this.isGlobal = isGlobal;
    // If basePath already includes .tenex, use it as is
    if (basePath.endsWith(".tenex")) {
      this.agentsDir = path.join(basePath, "agents");
    } else {
      this.agentsDir = path.join(basePath, ".tenex", "agents");
    }
  }

  async loadFromProject(ndkProject?: NDKProject): Promise<void> {
    // Ensure .tenex directory exists
    const tenexDir = this.basePath.endsWith(".tenex")
      ? this.basePath
      : path.join(this.basePath, ".tenex");
    await ensureDirectory(tenexDir);
    await ensureDirectory(this.agentsDir);

    // Load agents using ConfigService
    try {
      // Load global agents first if we're in a project context
      if (!this.isGlobal) {
        try {
          this.globalRegistry = await configService.loadTenexAgents(configService.getGlobalPath());
        } catch (error) {
          logger.debug("No global agents found or failed to load", { error });
          this.globalRegistry = {};
        }
      }

      // Load project/local agents
      this.registry = await configService.loadTenexAgents(tenexDir);

      // Load global agents first (if in project context)
      const loadedGlobalEventIds = new Set<string>();
      const loadedGlobalSlugs = new Set<string>();
      if (!this.isGlobal) {
        for (const [slug, registryEntry] of Object.entries(this.globalRegistry)) {
          logger.debug(`Loading global agent: ${slug}`, { registryEntry });
          await this.loadAgentBySlug(slug, true);
          // Track global agent event IDs and slugs
          if (registryEntry.eventId) {
            loadedGlobalEventIds.add(registryEntry.eventId);
          }
          loadedGlobalSlugs.add(slug);
        }
      }

      // Load project/local agents (skip if they match a global agent's event ID or slug)
      for (const [slug, registryEntry] of Object.entries(this.registry)) {
        // Check if this project agent matches a global agent (same event ID or same slug)
        if (registryEntry.eventId && loadedGlobalEventIds.has(registryEntry.eventId)) {
          logger.info(`Skipping project agent "${slug}" - using global agent with same event ID`, {
            eventId: registryEntry.eventId,
          });
          continue;
        }
        if (loadedGlobalSlugs.has(slug)) {
          logger.info(`Skipping project agent "${slug}" - using global agent with same slug`);
          continue;
        }
        logger.debug(`Loading agent from registry: ${slug}`, { registryEntry });
        await this.loadAgentBySlug(slug, false);
      }
    } catch (error) {
      logger.error("Failed to load agent registry", { error });
      this.registry = {};
    }
  }

  async ensureAgent(
    name: string,
    config: AgentConfigOptionalNsec,
    ndkProject?: NDKProject,
    fromGlobal = false
  ): Promise<AgentInstance> {
    // Check if agent already exists in memory
    const existingAgent = this.agents.get(name);
    if (existingAgent) {
      return existingAgent;
    }

    // Check if we're in a project context and this agent exists globally
    if (!this.isGlobal) {
      // Check by slug first (exact match)
      if (this.globalRegistry[name]) {
        logger.info(`Agent "${name}" already exists globally, using global agent`);
        // Load the global agent if not already loaded
        const globalAgent = this.agents.get(name);
        if (globalAgent) {
          return globalAgent;
        }
        // Load the global agent - use internal method to avoid recursion
        const loadedAgent = await this.loadAgentBySlugInternal(name, true);
        if (loadedAgent) {
          return loadedAgent;
        }
      }

      // Check by eventId if provided
      if (config.eventId) {
        for (const [globalSlug, globalEntry] of Object.entries(this.globalRegistry)) {
          if (globalEntry.eventId === config.eventId) {
            logger.info(
              `Agent with eventId ${config.eventId} already exists globally as "${globalSlug}", using global agent`,
              {
                localSlug: name,
                globalSlug,
              }
            );
            // Load the global agent if not already loaded
            const globalAgent = this.agents.get(globalSlug);
            if (globalAgent) {
              return globalAgent;
            }
            // Load the global agent - use internal method to avoid recursion
            const loadedAgent = await this.loadAgentBySlugInternal(globalSlug, true);
            if (loadedAgent) {
              return loadedAgent;
            }
          }
        }
      }
    }

    // Check if we have it in local registry
    let registryEntry = this.registry[name];
    let agentDefinition: StoredAgentData;

    if (!registryEntry) {
      // Generate new nsec for agent
      const signer = NDKPrivateKeySigner.generate();
      const nsec = signer.privateKey;

      // Create new registry entry
      const fileName = `${config.eventId || name.toLowerCase().replace(/[^a-z0-9]/g, "-")}.json`;
      registryEntry = {
        nsec,
        file: fileName,
      };

      // Only add eventId if it exists
      if (config.eventId) {
        registryEntry.eventId = config.eventId;
      }


      // Save agent definition to file
      agentDefinition = {
        name: config.name,
        role: config.role,
        description: config.description,
        instructions: config.instructions || "",
        useCriteria: config.useCriteria,
        llmConfig: config.llmConfig,
      };

      // Include tools if explicitly provided
      if (config.tools !== undefined) {
        agentDefinition.tools = config.tools;
      }

      const definitionPath = path.join(this.agentsDir, fileName);
      await writeJsonFile(definitionPath, agentDefinition);

      this.registry[name] = registryEntry;
      await this.saveRegistry();

      logger.info(`Created new agent "${name}" with nsec`);

      // Publish kind:0 and request events for new agent
      const { nsec: _, ...configWithoutNsec } = config;
      await this.publishAgentEvents(signer, configWithoutNsec, registryEntry.eventId, ndkProject);
    } else {
      // Load agent definition from file
      const definitionPath = path.join(this.agentsDir, registryEntry.file);
      if (await fileExists(definitionPath)) {
        const content = await readFile(definitionPath, "utf-8");
        try {
          agentDefinition = JSON.parse(content);


          this.validateAgentDefinition(agentDefinition);
        } catch (error) {
          logger.error("Failed to parse or validate agent definition", {
            file: registryEntry.file,
            error,
          });
          throw new Error(`Invalid agent definition in ${registryEntry.file}: ${error}`);
        }
      } else {

        // Fallback: create definition from config if file doesn't exist
        agentDefinition = {
          name: config.name,
          role: config.role,
          description: config.description,
          instructions: config.instructions || "",
          useCriteria: config.useCriteria,
          llmConfig: config.llmConfig,
        };
        await writeJsonFile(definitionPath, agentDefinition);
      }
    }

    // Create NDKPrivateKeySigner - generate new if nsec is empty
    let nsec = registryEntry.nsec;
    if (!nsec || nsec === "") {
      logger.warn(`Agent "${name}" has empty nsec, generating new one`);
      const newSigner = NDKPrivateKeySigner.generate();
      nsec = newSigner.privateKey;
      
      // Update the registry with the new nsec
      registryEntry.nsec = nsec;
      this.registry[name] = registryEntry;
      await this.saveRegistry();
    }
    const signer = new NDKPrivateKeySigner(nsec);

    // Use the helper to build the agent instance
    const agent = await this.buildAgentInstance(
      name,
      agentDefinition,
      registryEntry,
      signer,
      fromGlobal
    );

    // Store in both maps
    this.agents.set(name, agent);
    this.agentsByPubkey.set(agent.pubkey, agent);

    return agent;
  }

  getAgent(name: string): AgentInstance | undefined {
    return this.agents.get(name);
  }

  getAgentByPubkey(pubkey: string): AgentInstance | undefined {
    return this.agentsByPubkey.get(pubkey);
  }

  getAllAgents(): AgentInstance[] {
    return Array.from(this.agents.values());
  }

  getAllAgentsMap(): Map<string, AgentInstance> {
    return new Map(this.agents);
  }

  getAgentByName(name: string): AgentInstance | undefined {
    return Array.from(this.agents.values()).find((agent) => agent.name === name);
  }

  getRegistryData(): TenexAgents {
    return this.registry;
  }

  private async saveRegistry(): Promise<void> {
    if (this.isGlobal) {
      await configService.saveGlobalAgents(this.registry);
    } else {
      await configService.saveProjectAgents(this.basePath, this.registry);
    }
  }

  private async saveGlobalRegistry(): Promise<void> {
    await configService.saveGlobalAgents(this.globalRegistry);
  }

  /**
   * Remove an agent by its event ID
   * This removes the agent from memory and deletes its definition file
   */
  async removeAgentByEventId(eventId: string): Promise<boolean> {
    // Find the agent with this event ID
    let agentSlugToRemove: string | undefined;
    let agentToRemove: AgentInstance | undefined;

    for (const [slug, agent] of this.agents) {
      if (agent.eventId === eventId) {
        agentSlugToRemove = slug;
        agentToRemove = agent;
        break;
      }
    }

    if (!agentSlugToRemove || !agentToRemove) {
      logger.warn(`Agent with eventId ${eventId} not found for removal`);
      return false;
    }


    // Don't allow removing global agents from a project context
    if (agentToRemove.isGlobal && !this.isGlobal) {
      logger.warn(`Cannot remove global agent ${agentSlugToRemove} from project context. Remove it globally instead.`);
      return false;
    }

    // Remove from memory
    this.agents.delete(agentSlugToRemove);
    this.agentsByPubkey.delete(agentToRemove.pubkey);

    // Find registry info using pubkey to ensure we get the right registry
    const registryInfo = this.findRegistryEntryByPubkey(agentToRemove.pubkey);
    if (registryInfo) {
      // Delete the agent definition file
      try {
        const filePath = path.join(registryInfo.agentsDir, registryInfo.entry.file);
        await fs.unlink(filePath);
        logger.info(`Deleted agent definition file: ${filePath}`);
      } catch (error) {
        logger.warn("Failed to delete agent definition file", {
          error,
          slug: agentSlugToRemove,
        });
      }

      // Remove from the appropriate registry and save
      delete registryInfo.registry[agentSlugToRemove];
      
      // Save the appropriate registry
      if (registryInfo.registry === this.globalRegistry) {
        await this.saveGlobalRegistry();
      } else {
        await this.saveRegistry();
      }
    }

    logger.info(`Removed agent ${agentSlugToRemove} (eventId: ${eventId})`);
    return true;
  }

  /**
   * Remove an agent by its slug
   * This removes the agent from memory and deletes its definition file
   */
  async removeAgentBySlug(slug: string): Promise<boolean> {
    const agent = this.agents.get(slug);
    if (!agent) {
      logger.warn(`Agent with slug ${slug} not found for removal`);
      return false;
    }


    // Don't allow removing global agents from a project context
    if (agent.isGlobal && !this.isGlobal) {
      logger.warn(`Cannot remove global agent ${slug} from project context. Remove it globally instead.`);
      return false;
    }

    // Remove from memory
    this.agents.delete(slug);
    this.agentsByPubkey.delete(agent.pubkey);

    // Find registry info using pubkey to ensure we get the right registry
    const registryInfo = this.findRegistryEntryByPubkey(agent.pubkey);
    if (registryInfo) {
      // Delete the agent definition file
      try {
        const filePath = path.join(registryInfo.agentsDir, registryInfo.entry.file);
        await fs.unlink(filePath);
        logger.info(`Deleted agent definition file: ${filePath}`);
      } catch (error) {
        logger.warn("Failed to delete agent definition file", { error, slug });
      }

      // Remove from the appropriate registry and save
      delete registryInfo.registry[slug];
      
      // Save the appropriate registry
      if (registryInfo.registry === this.globalRegistry) {
        await this.saveGlobalRegistry();
      } else {
        await this.saveRegistry();
      }
    }

    logger.info(`Removed agent ${slug}`);
    return true;
  }

  /**
   * Find registry entry and path for an agent by its public key
   * Checks both local and global registries
   */
  private findRegistryEntryByPubkey(agentPubkey: string): {
    entry: TenexAgents[string];
    registry: TenexAgents;
    agentsDir: string;
    slug: string;
  } | null {
    // Check local registry first
    for (const [slug, entry] of Object.entries(this.registry)) {
      // Get the pubkey from the nsec
      try {
        const signer = new NDKPrivateKeySigner(entry.nsec);
        if (signer.pubkey === agentPubkey) {
          return {
            entry,
            registry: this.registry,
            agentsDir: this.agentsDir,
            slug,
          };
        }
      } catch (error) {
        logger.debug("Failed to decode nsec for registry entry", { slug, error });
      }
    }

    // Check global registry if not found locally
    if (!this.isGlobal) {
      for (const [slug, entry] of Object.entries(this.globalRegistry)) {
        try {
          const signer = new NDKPrivateKeySigner(entry.nsec);
          if (signer.pubkey === agentPubkey) {
            const globalPath = configService.getGlobalPath();
            return {
              entry,
              registry: this.globalRegistry,
              agentsDir: path.join(globalPath, "agents"),
              slug,
            };
          }
        } catch (error) {
          logger.debug("Failed to decode nsec for global registry entry", { slug, error });
        }
      }
    }

    return null;
  }

  /**
   * Update an agent's LLM configuration persistently
   */
  async updateAgentLLMConfig(agentPubkey: string, newLLMConfig: string): Promise<boolean> {
    // Find the agent by pubkey
    const agent = this.agentsByPubkey.get(agentPubkey);
    if (!agent) {
      logger.warn(`Agent with pubkey ${agentPubkey} not found for LLM config update`);
      return false;
    }

    // Update the agent in memory
    agent.llmConfig = newLLMConfig;

    // Find the registry entry by pubkey
    const registryInfo = this.findRegistryEntryByPubkey(agentPubkey);
    if (!registryInfo) {
      logger.warn(`Registry entry not found for agent with pubkey ${agentPubkey}`);
      return false;
    }

    // Update the agent definition file
    try {
      const definitionPath = path.join(registryInfo.agentsDir, registryInfo.entry.file);

      // Read existing definition
      let agentDefinition: StoredAgentData;
      try {
        const content = await fs.readFile(definitionPath, "utf-8");
        agentDefinition = JSON.parse(content);
      } catch (error) {
        logger.warn("Failed to read agent definition, creating from current state", {
          file: registryInfo.entry.file,
          error,
        });
        // Create definition from current agent state
        agentDefinition = {
          name: agent.name,
          role: agent.role,
          description: agent.description,
          instructions: agent.instructions || "",
          useCriteria: agent.useCriteria,
          llmConfig: newLLMConfig,
        };
      }

      // Update the llmConfig
      agentDefinition.llmConfig = newLLMConfig;

      // Save the updated definition
      await writeJsonFile(definitionPath, agentDefinition);

      logger.info(`Updated LLM config for agent ${agent.name} (${agent.slug})`, {
        newLLMConfig,
        file: registryInfo.entry.file,
      });

      return true;
    } catch (error) {
      logger.error("Failed to update agent LLM config", {
        agentSlug: agent.slug,
        error: formatAnyError(error),
      });
      return false;
    }
  }

  /**
   * Update an agent's tools configuration persistently
   * @param agentPubkey - The public key of the agent to update
   * @param newToolNames - Array of tool names the agent should have access to
   * @returns true if successful, false otherwise
   */
  async updateAgentTools(agentPubkey: string, newToolNames: string[]): Promise<boolean> {
    // Find the agent by pubkey
    const agent = this.agentsByPubkey.get(agentPubkey);
    if (!agent) {
      logger.warn(`Agent with pubkey ${agentPubkey} not found for tools update`);
      return false;
    }

    // Update the agent tools in memory
    // Filter to only valid tool names
    const validToolNames = newToolNames.filter((name): name is ToolName => {
      // Check if the tool name is valid
      const validTools: ToolName[] = [
        "read_path",
        "write_context_file",
        "generate_inventory",
        "lesson_learn",
        "lesson_get",
        "shell",
        "agents_discover",
        "agents_hire",
        "discover_capabilities",
        "delegate",
        "delegate_phase",
        "nostr_projects",
        "claude_code",
      ];
      return validTools.includes(name as ToolName);
    });
    agent.tools = validToolNames;

    // Find the registry entry by pubkey
    const registryInfo = this.findRegistryEntryByPubkey(agentPubkey);
    if (!registryInfo) {
      logger.warn(`Registry entry not found for agent with pubkey ${agentPubkey}`);
      return false;
    }

    // Update the agent definition file
    try {
      const definitionPath = path.join(registryInfo.agentsDir, registryInfo.entry.file);

      // Read existing definition
      let agentDefinition: StoredAgentData;
      try {
        const content = await fs.readFile(definitionPath, "utf-8");
        agentDefinition = JSON.parse(content);
      } catch (error) {
        logger.warn("Failed to read agent definition, creating from current state", {
          file: registryInfo.entry.file,
          error,
        });
        // Create definition from current agent state
        agentDefinition = {
          name: agent.name,
          role: agent.role,
          description: agent.description,
          instructions: agent.instructions || "",
          useCriteria: agent.useCriteria,
          llmConfig: agent.llmConfig,
          tools: newToolNames,
        };
      }

      // Update the tools
      agentDefinition.tools = newToolNames;

      // Save the updated definition
      await writeJsonFile(definitionPath, agentDefinition);

      logger.info(`Updated tools for agent ${agent.name} (${agent.slug})`, {
        newTools: newToolNames,
        file: registryInfo.entry.file,
      });

      return true;
    } catch (error) {
      logger.error("Failed to update agent tools", {
        agentSlug: agent.slug,
        error: formatAnyError(error),
      });
      return false;
    }
  }

  private async publishAgentEvents(
    signer: NDKPrivateKeySigner,
    config: Omit<AgentConfig, "nsec">,
    ndkAgentEventId?: string,
    ndkProject?: NDKProject
  ): Promise<void> {
    try {
      let projectTitle: string;
      let projectEvent: NDKProject;

      // Use passed NDKProject if available, otherwise fall back to ProjectContext
      if (ndkProject) {
        projectTitle = ndkProject.tagValue("title") || "Unknown Project";
        projectEvent = ndkProject;
      } else {
        // Check if project context is initialized
        if (!isProjectContextInitialized()) {
          logger.warn(
            "ProjectContext not initialized and no NDKProject provided, skipping agent event publishing"
          );
          return;
        }

        // Get project context for project event and name
        const projectCtx = getProjectContext();
        projectTitle = projectCtx.project.tagValue("title") || "Unknown Project";
        projectEvent = projectCtx.project;
      }

      // Publish agent profile (kind:0) and request event using static method
      await AgentPublisher.publishAgentCreation(
        signer,
        config,
        projectTitle,
        projectEvent,
        ndkAgentEventId
      );
    } catch (error) {
      logger.error("Failed to publish agent events", { error });
      // Don't throw - agent creation should succeed even if publishing fails
    }
  }

  async loadAgentBySlug(slug: string, fromGlobal = false): Promise<AgentInstance | null> {
    return this.loadAgentBySlugInternal(slug, fromGlobal);
  }

  private async loadAgentBySlugInternal(
    slug: string,
    fromGlobal = false
  ): Promise<AgentInstance | null> {
    const registryToUse = fromGlobal ? this.globalRegistry : this.registry;
    const registryEntry = registryToUse[slug];
    if (!registryEntry) {
      return null;
    }

    // Determine the correct agents directory
    const agentsDir = fromGlobal
      ? path.join(configService.getGlobalPath(), "agents")
      : this.agentsDir;

    // Load agent definition from file
    const definitionPath = path.join(agentsDir, registryEntry.file);
    if (!(await fileExists(definitionPath))) {
      logger.error(`Agent definition file not found: ${definitionPath}`);
      return null;
    }

    const content = await readFile(definitionPath, "utf-8");
    let agentDefinition: StoredAgentData;
    try {
      agentDefinition = JSON.parse(content);


      this.validateAgentDefinition(agentDefinition);
    } catch (error) {
      logger.error("Failed to parse or validate agent definition", {
        file: definitionPath,
        error,
      });
      throw new Error(`Invalid agent definition in ${definitionPath}: ${error}`);
    }

    // Create AgentConfig from definition
    const config: AgentConfig = {
      name: agentDefinition.name,
      role: agentDefinition.role,
      instructions: agentDefinition.instructions || "",
      useCriteria: agentDefinition.useCriteria,
      nsec: registryEntry.nsec,
      eventId: registryEntry.eventId,
      tools: agentDefinition.tools, // Preserve explicit tools configuration
      mcp: agentDefinition.mcp, // Preserve MCP configuration
      llmConfig: agentDefinition.llmConfig,
    };

    // If loading from global registry, create agent directly without recursive ensureAgent call
    if (fromGlobal) {
      return this.createAgentInstance(slug, config, registryEntry);
    }

    return this.ensureAgent(slug, config, undefined, fromGlobal);
  }

  /**
   * Helper method to build an AgentInstance from configuration and registry data
   * Centralizes the logic for creating agent instances to avoid duplication
   */
  private async buildAgentInstance(
    slug: string,
    agentDefinition: StoredAgentData,
    registryEntry: TenexAgents[string],
    signer: NDKPrivateKeySigner,
    isGlobal: boolean
  ): Promise<AgentInstance> {
    const pubkey = signer.pubkey;

    // Create Agent instance with all properties set
    const agent: AgentInstance = {
      name: agentDefinition.name,
      pubkey,
      signer,
      role: agentDefinition.role,
      description: agentDefinition.description,
      instructions: agentDefinition.instructions || "",
      useCriteria: agentDefinition.useCriteria,
      llmConfig: agentDefinition.llmConfig || DEFAULT_AGENT_LLM_CONFIG,
      tools: [], // Will be set next
      mcp: agentDefinition.mcp ?? true, // Default to true for all agents
      eventId: registryEntry.eventId,
      slug: slug,
      isGlobal: isGlobal,
    };

    // Set tools - use explicit tools if configured, otherwise use defaults
    const toolNames =
      agentDefinition.tools !== undefined ? agentDefinition.tools : getDefaultToolsForAgent(agent);

    // CRITICAL: Ensure core tools are always included for ALL agents
    // These are fundamental tools that every agent needs access to
    for (const coreTool of CORE_AGENT_TOOLS) {
      if (!toolNames.includes(coreTool)) {
        toolNames.push(coreTool);
      }
    }

    // Validate tool names - we now store tool names as strings, not instances
    const validToolNames: string[] = [];
    const unknownTools: string[] = [];
    const requestedMcpTools: string[] = [];
    const unknownNonMcpTools: string[] = [];
    
    // Check which tools are valid
    const validTools: ToolName[] = [
      "read_path",
      "write_context_file",
      "generate_inventory",
      "lesson_learn",
      "lesson_get",
      "shell",
      "agents_discover",
      "agents_hire",
      "agents_list",
      "agents_read",
      "agents_write",
      "discover_capabilities",
      "delegate",
      "delegate_phase",
      "nostr_projects",
      "claude_code",
      "create_project",
      "delegate_external",
      "report_write",
      "report_read",
      "reports_list",
      "report_delete",
    ];
    
    for (const toolName of toolNames) {
      if (validTools.includes(toolName as ToolName)) {
        validToolNames.push(toolName);
      } else {
        // Check if it's an MCP tool (starts with "mcp__")
        if (toolName.startsWith("mcp__")) {
          requestedMcpTools.push(toolName);
        } else {
          unknownNonMcpTools.push(toolName);
          unknownTools.push(toolName);
        }
      }
    }
    
    // Handle MCP tools if agent has MCP access
    if (agent.mcp !== false && requestedMcpTools.length > 0) {
      try {
        const { mcpService } = await import("@/services/mcp/MCPService");
        const allMcpTools = mcpService.getCachedTools();
        
        // Filter to only include requested MCP tools
        const filteredMcpTools = allMcpTools.filter(tool => 
          requestedMcpTools.includes(tool.name)
        );
        
        // Add available MCP tool names
        for (const tool of filteredMcpTools) {
          validToolNames.push(tool.name);
        }
        
        // Track which MCP tools are not yet available
        const availableMcpToolNames = new Set(filteredMcpTools.map(t => t.name));
        const unavailableMcpTools = requestedMcpTools.filter(name => !availableMcpToolNames.has(name));
        
        if (unavailableMcpTools.length > 0) {
          logger.debug(`Agent "${slug}" requested MCP tools not yet available:`, unavailableMcpTools);
        }
      } catch (error) {
        logger.debug(`Could not load MCP tools for agent "${slug}":`, error);
      }
    } else if (agent.mcp !== false) {
      // Agent has MCP access but didn't request specific tools - give access to all
      try {
        const { mcpService } = await import("@/services/mcp/MCPService");
        const allMcpTools = mcpService.getCachedTools();
        for (const tool of allMcpTools) {
          validToolNames.push(tool.name);
        }
      } catch (error) {
        logger.debug(`Could not load MCP tools for agent "${slug}":`, error);
      }
    }
    
    // Log warnings for unknown non-MCP tools
    if (unknownNonMcpTools.length > 0) {
      logger.warn(`Agent "${slug}" requested unknown tools:`, unknownNonMcpTools);
    }
    
    agent.tools = validToolNames;
    
    // Store the full list of requested tools (including unknown ones) in the agent definition
    // This ensures MCP tools are preserved even if not currently installed
    if (agentDefinition.tools !== undefined) {
      agentDefinition.tools = toolNames;
    }

    return agent;
  }

  /**
   * Create an agent instance directly without going through ensureAgent
   * Used to avoid infinite recursion when loading global agents
   */
  private async createAgentInstance(
    slug: string,
    config: AgentConfig,
    registryEntry: TenexAgents[string]
  ): Promise<AgentInstance> {
    // Create NDKPrivateKeySigner - generate new if nsec is empty
    let nsec = registryEntry.nsec;
    if (!nsec || nsec === "") {
      logger.warn(`Agent "${slug}" has empty nsec in createAgentInstance, generating new one`);
      const newSigner = NDKPrivateKeySigner.generate();
      nsec = newSigner.privateKey;
      
      // Update the registry with the new nsec
      registryEntry.nsec = nsec;
      this.registry[slug] = registryEntry;
      await this.saveRegistry();
    }
    const signer = new NDKPrivateKeySigner(nsec);

    // Create agent definition from config
    const agentDefinition: StoredAgentData = {
      name: config.name,
      role: config.role,
      description: config.description,
      instructions: config.instructions || "",
      useCriteria: config.useCriteria,
      llmConfig: config.llmConfig,
      tools: config.tools,
      mcp: config.mcp,
    };

    // Use the helper to build the agent instance
    const agent = await this.buildAgentInstance(
      slug,
      agentDefinition,
      registryEntry,
      signer,
      true // createAgentInstance is only called for global agents
    );

    // Store in both maps
    this.agents.set(slug, agent);
    this.agentsByPubkey.set(agent.pubkey, agent);

    return agent;
  }

  /**
   * Validate an agent definition has all required fields
   */
  private validateAgentDefinition(definition: unknown): asserts definition is StoredAgentData {
    if (!definition || typeof definition !== "object") {
      throw new Error("Agent definition must be an object");
    }

    const def = definition as Record<string, unknown>;

    if (!def.name || typeof def.name !== "string") {
      throw new Error("Agent definition must have a name property");
    }

    if (!def.role || typeof def.role !== "string") {
      throw new Error("Agent definition must have a role property");
    }

    // Optional fields with type validation
    if (def.instructions !== undefined && typeof def.instructions !== "string") {
      throw new Error("Agent instructions must be a string");
    }

    if (def.useCriteria !== undefined && typeof def.useCriteria !== "string") {
      throw new Error("Agent useCriteria must be a string");
    }

    if (def.description !== undefined && typeof def.description !== "string") {
      throw new Error("Agent description must be a string");
    }

    if (def.backend !== undefined && typeof def.backend !== "string") {
      throw new Error("Agent backend must be a string");
    }

    if (def.tools !== undefined && !Array.isArray(def.tools)) {
      throw new Error("Agent tools must be an array");
    }

    if (def.mcp !== undefined && typeof def.mcp !== "boolean") {
      throw new Error("Agent mcp must be a boolean");
    }

    if (def.llmConfig !== undefined && typeof def.llmConfig !== "string") {
      throw new Error("Agent llmConfig must be a string");
    }
  }

  /**
<<<<<<< HEAD
   * Ensure built-in agents are loaded
   */
  private async ensureBuiltInAgents(ndkProject?: NDKProject): Promise<void> {
    const builtInAgents = getBuiltInAgents();
    logger.debug(`Loading ${builtInAgents.length} built-in agents`, {
      agentSlugs: builtInAgents.map((a) => a.slug),
    });

    for (const def of builtInAgents) {
      logger.debug(`Loading built-in agent: ${def.slug}`, {
        name: def.name,
        role: def.role,
        tools: def.tools,
      });

      // Check if agent was already loaded from registry
      const existingAgent = this.agents.get(def.slug);
      if (existingAgent) {
        // FIX: Force update the tools for built-in agents
        if (def.tools !== undefined) {
          existingAgent.tools = def.tools as ToolName[];
        }
        existingAgent.isBuiltIn = true;
      } else {
        // Use ensureAgent just like any other agent
        const agent = await this.ensureAgent(
          def.slug,
          {
            name: def.name,
            role: def.role,
            instructions: def.instructions || "",
            llmConfig: def.llmConfig || DEFAULT_AGENT_LLM_CONFIG,
            mcp: def.mcp ?? true, // Use agent-specific MCP setting, default to true if not specified
            tools: def.tools,
          },
          ndkProject
        );

        if (!agent) {
          logger.error(`Failed to load built-in agent: ${def.slug}`);
        } else {
          agent.isBuiltIn = true;
        }
      }
    }
  }

  /**
=======
>>>>>>> c05133d3
   * Republish kind:0 events for all agents
   * This is called when the project boots to ensure agents are discoverable
   */
  async republishAllAgentProfiles(ndkProject: NDKProject): Promise<void> {
    let projectTitle: string;
    let projectEvent: NDKProject;

    // Use passed NDKProject if available, otherwise fall back to ProjectContext
    if (ndkProject) {
      projectTitle = ndkProject.title || "";
      projectEvent = ndkProject;
    } else {
      // Check if project context is initialized
      if (!isProjectContextInitialized()) {
        logger.warn(
          "ProjectContext not initialized and no NDKProject provided, skipping agent profile republishing"
        );
        return;
      }

      // Get project context for project event and name
      const projectCtx = getProjectContext();
      projectTitle = projectCtx.project.tagValue("title") || "Unknown Project";
      projectEvent = projectCtx.project;
    }

    // Republish kind:0 for each agent
    for (const [slug, agent] of Array.from(this.agents.entries())) {
      try {
        await AgentPublisher.publishAgentProfile(
          agent.signer,
          agent.name,
          agent.role,
          projectTitle,
          projectEvent,
          agent.eventId
        );
      } catch (error) {
        logger.error(`Failed to republish kind:0 for agent: ${slug}`, {
          error,
          agentName: agent.name,
        });
        // Continue with other agents even if one fails
      }
    }
  }
}<|MERGE_RESOLUTION|>--- conflicted
+++ resolved
@@ -979,57 +979,6 @@
   }
 
   /**
-<<<<<<< HEAD
-   * Ensure built-in agents are loaded
-   */
-  private async ensureBuiltInAgents(ndkProject?: NDKProject): Promise<void> {
-    const builtInAgents = getBuiltInAgents();
-    logger.debug(`Loading ${builtInAgents.length} built-in agents`, {
-      agentSlugs: builtInAgents.map((a) => a.slug),
-    });
-
-    for (const def of builtInAgents) {
-      logger.debug(`Loading built-in agent: ${def.slug}`, {
-        name: def.name,
-        role: def.role,
-        tools: def.tools,
-      });
-
-      // Check if agent was already loaded from registry
-      const existingAgent = this.agents.get(def.slug);
-      if (existingAgent) {
-        // FIX: Force update the tools for built-in agents
-        if (def.tools !== undefined) {
-          existingAgent.tools = def.tools as ToolName[];
-        }
-        existingAgent.isBuiltIn = true;
-      } else {
-        // Use ensureAgent just like any other agent
-        const agent = await this.ensureAgent(
-          def.slug,
-          {
-            name: def.name,
-            role: def.role,
-            instructions: def.instructions || "",
-            llmConfig: def.llmConfig || DEFAULT_AGENT_LLM_CONFIG,
-            mcp: def.mcp ?? true, // Use agent-specific MCP setting, default to true if not specified
-            tools: def.tools,
-          },
-          ndkProject
-        );
-
-        if (!agent) {
-          logger.error(`Failed to load built-in agent: ${def.slug}`);
-        } else {
-          agent.isBuiltIn = true;
-        }
-      }
-    }
-  }
-
-  /**
-=======
->>>>>>> c05133d3
    * Republish kind:0 events for all agents
    * This is called when the project boots to ensure agents are discoverable
    */
